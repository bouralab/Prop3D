--- conflicted
+++ resolved
@@ -21,7 +21,7 @@
         elif only_aa:
             return 21
         else:
-            return 45
+            return 47
     else:
         if non_geom_features:
             return 13
@@ -34,7 +34,7 @@
         elif use_deepsite_features:
             return 9
         else:
-            return 73
+            return 75
 
 def get_feature_names(only_aa=False, only_atom=False, use_deepsite_features=False, course_grained=False):
     if only_atom:
@@ -85,8 +85,11 @@
         "is_hydrogen",
     ]
     feature_names += [
-        "conservation_normalized",
-        "conservation_scale",
+        "consurf_conservation_normalized",
+        "consurf_conservation_scale",
+        "consurf_is_conserved",
+        "eppic_conservation",
+        "eppic_is_conserved",
         "is_conserved"
     ]
 
@@ -101,18 +104,21 @@
         "residue_asa", "residue_buried", "residue_exposed"]
     feature_names += PDB.Polypeptide.aa3
     feature_names += [
-        "Unk_residue", "is_helix", "is_sheet", "Unk_SS",
-        "conservation_normalized", "conservation_scale", "is_conserved"
+        "Unk_residue", "is_helix", "is_sheet", "Unk_SS"]
+    feature_names += [
+        "consurf_conservation_normalized",
+        "consurf_conservation_scale",
+        "consurf_is_conserved",
+        "eppic_conservation",
+        "eppic_is_conserved",
+        "is_conserved"
     ]
     return feature_names
 
 class Structure(object):
-    def __init__(self, path, pdb, chain, sdi, domNo, input_format="pdb",
-<<<<<<< HEAD
-      feature_mode="r", features_path=None, cath_format=True):
-=======
-      feature_mode="r", features_path=None, residue_feature_mode="r"):
->>>>>>> 14dc810e
+    def __init__(self, path, cath_domain, input_format="pdb",
+                 feature_mode="r", features_path=None, cath_format=True,
+                 residue_feature_mode="r"):
         self.path = path
         if not os.path.isfile(self.path):
             raise InvalidPDB("Cannot find file {}".format(self.path))
@@ -136,10 +142,10 @@
             #Invalid mmcif file
             raise InvalidPDB("Invalid PDB file: {} (path={})".format(pdb, self.path))
 
-        self.pdb = pdb
-        self.chain = chain
-        self.sdi = sdi
-        self.domNo = domNo
+        self.cath_domain = self.sdi = cath_doman
+        self.pdb = cath_doman[:4]
+        self.chain = cath_doman[4]
+        self.domNo = cath_domain[5:]
 
         try:
             all_chains = list(self.structure[0].get_chains())
@@ -161,22 +167,22 @@
         self.n_atom_features = number_of_features(course_grained=False)
 
         self.features_path = os.environ.get("MOLMIMIC_FEATURES", features_path)
-        
+
         if features_path.endswith("_atom.h5"):
             self.features_path = os.path.dirname(features_path)
             self.atom_features_file = features_file
             self.residue_features_file = os.path.join(self.features_path,
-            self.pdb.lower()[1:3], "{}_residue.npy".format(self.id))
-        elif features_path.endswith("_residue.npy"):
+            self.pdb.lower()[1:3], "{}_residue.h5".format(self.id))
+        elif features_path.endswith("_residue.h5"):
             self.features_path = os.path.dirname(features_path)
-            self.residue_features_file = features_file 
+            self.residue_features_file = features_file
             self.atom_features_file = os.path.join(self.features_path,
-            self.pdb.lower()[1:3], "{}_atom.npy".format(self.id))
+            self.pdb.lower()[1:3], "{}_atom.h5".format(self.id))
         else:
             self.atom_features_file = os.path.join(self.features_path,
-            self.pdb.lower()[1:3], "{}_atom.npy".format(self.id))
+            self.pdb.lower()[1:3], "{}_atom.h5".format(self.id))
             self.residue_features_file = os.path.join(self.features_path,
-            self.pdb.lower()[1:3], "{}_residue.npy".format(self.id))
+            self.pdb.lower()[1:3], "{}_residue.h5".format(self.id))
 
         if not os.path.isdir(os.path.dirname(self.atom_features_file)):
             os.makedirs(os.path.dirname(self.atom_features_file))
@@ -196,20 +202,21 @@
         # self.atom_features = np.memmap(self.atom_features_file,
         #     dtype=np.float, mode=self.atom_feature_mode, shape=(self.n_atoms, self.n_atom_features))
 
-        atom_index = [a.serial_number for a in self.structure.get_atoms()]
+        atom_index = [self._remove_altloc(a).serial_number for a in self.structure.get_atoms()]
         if self.atom_feature_mode == "r":
             self.atom_features = pd.read_hdf(self.atom_features_file, "table", mode="r")
-            self.atom_features = self.atom_features.reset_index()
-            self.atom_features = self.atom_features.reindex(index=atom_index)
-        else:
-            self.atom_features = pd.DataFrame(columns=get_feature_names(),
+            #self.atom_features = self.atom_features.reset_index()
+            #self.atom_features = self.atom_features.reindex(index=atom_index)
+        else:
+            self.atom_features = pd.DataFrame(0., columns=get_feature_names(),
                 index=atom_index)
 
         if self.residue_feature_mode == "r":
             self.residue_features = pd.read_hdf(self.residue_features_file, "table", mode="r")
         else:
-            residue_index = [r.get_id() for r in self.structure.get_residues()]
-            self.residue_features = pd.DataFrame(columns=get_residue_feature_names(),
+            residue_index = [self._remove_inscodes(r).get_id() for r in \
+                self.structure.get_residues()]
+            self.residue_features = pd.DataFrame(0., columns=get_residue_feature_names(),
                 index=residue_index)
 
     def get_atoms(self, include_hetatms=False, exclude_atoms=None):
@@ -335,6 +342,22 @@
         self.mean_coord = None
         self.mean_coord_updated = False
 
+    def _remove_altloc(self, atom):
+        if isinstance(atom, PDB.Atom.Atom):
+            return atom
+        elif isinstance(atom, PDB.Atom.DisorderedAtom):
+            return atom.disordered_get_list()[0]
+        else:
+            raise RuntimeError("Invalid atom type")
+
+    def _remove_inscodes(self, residue):
+        if isinstance(residue, PDB.Residue.Residue):
+            return residue
+        elif isinstance(residue, PDB.Residue.DisorderedResidue):
+            return residue.disordered_get_list()[0]
+        else:
+            raise RuntimeError("Invalid residue type")
+
     def calculate_neighbors(self, d_cutoff=100.0, level="R"):
         """
         Calculates intermolecular contacts in a parsed struct object.
@@ -377,7 +400,7 @@
     if random == True:
         randnums = np.random.uniform(size=(3,))
         theta, phi, z = randnums
-        
+
     theta = theta * 2.0*np.pi  # Rotation about the pole (Z).
     phi = phi * 2.0*np.pi  # For direction of pole deflection.
     z = z * 2.0  # For magnitude of pole deflection.
