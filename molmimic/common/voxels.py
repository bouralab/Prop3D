import os
from io import StringIO
from collections import defaultdict

import numpy as np
import pandas as pd
from scipy import spatial
from Bio import PDB
from Bio.PDB.NeighborSearch import NeighborSearch

from molmimic.common.Structure import Structure, number_of_features
from molmimic.common.ProteinTables import vdw_radii, vdw_aa_radii, surface_areas
from molmimic.common.featurizer import atom_feature_names, residue_feature_names

class ProteinVoxelizer(Structure):
    def __init__(self, path, cath_domain, input_format="pdb",
      volume=264, voxel_size=1.0, rotate=True, features_path=None,
      residue_feature_mode=None, use_features=None):
        super().__init__(path, cath_domain,
            input_format=input_format, feature_mode="r", features_path=features_path, residue_feature_mode=residue_feature_mode)

        self.mean_coord = np.zeros(3)
        self.mean_coord_updated = False

        self.volume = volume
        self.voxel_size = voxel_size
        self.voxel_tree = None
        self.atom_tree = None

        self.use_features = use_features

        if rotate is None:
            self.shift_coords_to_volume_center()
        else:
            next(self.rotate(rotate))

    def get_flat_features(self, resi=None):
        features = [s.get_features_for_atom(atom, only_aa=only_aa, only_atom=only_atom, non_geom_features=non_geom_features, use_deepsite_features=use_deepsite_features) \
            for atom in s.structure.get_atoms()]

        return features

    def create_full_volume(self, input_shape=(96, 96, 96)):
        truth_grid = np.zeros(list(input_shape)+[1])
        for atom in self.get_atoms():
            grid = self.get_grid_coord(atom, vsize=input_shape[0])
            truth_grid[grid[0], grid[1], grid[2], 0] = 1
        return truth_grid

    def get_features_per_atom(residue_list):
        """Get features for eah atom, but not organized in grid"""
        features = [self.get_features_for_atom(a) for r in residue_list for a in r]
        return features

    def get_features(self, residue_list=None, only_aa=False, only_atom=False,
      non_geom_features=False, use_deepsite_features=False, expand_atom=False,
      undersample=False, autoencoder=False):
        if self.course_grained:
            return self.map_residues_to_voxel_space(
                binding_site_residues=residue_list,
                include_full_protein=include_full_protein,
                only_aa=only_aa,
                non_geom_features=non_geom_features,
                undersample=undersample
            )
        return self.map_atoms_to_voxel_space(
            expand_atom=expand_atom,
            binding_site_residues=residue_list,
            include_full_protein=include_full_protein,
            only_aa=only_aa,
            only_atom=only_atom,
            use_deepsite_features=use_deepsite_features,
            non_geom_features=non_geom_features,
            undersample=undersample)

    def map_atoms_to_voxel_space(self, binding_site_residues=None,
      include_full_protein=True, only_aa=False, only_atom=False,
      use_deepsite_features=False, non_geom_features=False,
      only_surface=True, autoencoder=False, return_voxel_map=False, nClasses=2):
        """Map atoms to sparse voxel space.

        Parameters
        ----------
        expand_atom : boolean
            If true, atoms will be converted into spheres with their Van der walls
            radii. The features for the atom are copied into all voxels that contain
            the atom and features from overlapping atoms are summed. If false, an atom
            will only occupy one voxel, where overlapping features for overlapping atoms
            are summed.
        binding_site_residues : list of Bio.PDB.Residue objects or None
            If a binding is known, add the list of Bio.PDB.Residue objects, usually
            obtained by Structure.align_seq_to_struc()
        include_full_protein : boolean
            If true, all atoms from the protein are used. Else, just the atoms from the
            defined binding site. Only makes sense if binding_site_residues is not None
        Returns
        -------
        indices : np.array((nVoxels,3))
        data : np.array((nVoxels,nFeatures))
        """
        assert [isinstance(binding_site_residues, (list, tuple)), autoencoder].count(True) == 1, \
            "Only binding_site_residues or autoencoder can be set"
        if binding_site_residues is not None:
            if not include_full_protein:
                atoms = sorted((a for r in binding_site_residues for a in r),
                    key=lambda a: a.get_serial_number())
                atoms = list(self.filter_atoms(atoms))
                binding_site_atoms = [a.get_serial_number() for a in atoms]
                non_binding_site_atoms = []
                nAtoms = len(atoms)
            else:
                atoms = list(self.get_atoms(include_hetatms=True))
                nAtoms = len(atoms)
                binding_site_atoms = [a.get_serial_number() for r in binding_site_residues for a in r]
                non_binding_site_atoms = []
                atoms = list(atoms)

        else:
            atoms = list(self.get_atoms(include_hetatms=True))
            nAtoms = len(atoms)
            binding_site_atoms = []
            non_binding_site_atoms = []


        nFeatures = number_of_features(
            only_aa=only_aa,
            only_atom=only_atom,
            non_geom_features=non_geom_features,
            use_deepsite_features=use_deepsite_features,
            course_grained=False)

        data_voxels = defaultdict(lambda: np.zeros(nFeatures if self.use_features is None else len(self.use_features)))
        truth_voxels = {}

        voxel_map = {}

        skipped = 0
        skipped_inside = []

        if nClasses == 2:
            true_value_ = np.array([0.,1.])
            neg_value_ = np.array([1.,0.])
        elif nClasses == 1:
            true_value_ = np.array([1.])
            neg_value_ = np.array([0.])
        elif nClasses == "sfams":
            pass

        for atom in atoms:
            atom = self._remove_altloc(atom)

            if autoencoder:
                truth = True
            elif binding_site_residues is None:
                truth = False
            else:
                truth = atom.get_serial_number() in binding_site_atoms

            if not truth and undersample and atom.get_serial_number() not in non_binding_site_atoms:
                skipped += 1
                continue

            if only_surface:
                features, is_buried = self.get_features_for_atom(atom, only_aa=only_aa, only_atom=only_atom, non_geom_features=non_geom_features, use_deepsite_features=use_deepsite_features, warn_if_buried=True)
                if not truth and is_buried:
                    skipped += 1
                    skipped_inside.append((atom, features, is_buried))
                    continue
            else:
                features = self.get_features_for_atom(atom, only_aa=only_aa, only_atom=only_atom, non_geom_features=non_geom_features, use_deepsite_features=use_deepsite_features)

            features = features.astype(float)

            truth_value = true_value_.copy() if truth else neg_value_.copy()

            for atom_grid in self.get_grid_coords_for_atom_by_kdtree(atom):
                atom_grid = tuple(atom_grid.tolist())
                try:
                    data_value = np.maximum(features, data_voxels[atom_grid])
                    data_voxels[atom_grid] = data_value
                except ValueError:
                    print(nFeatures, data_voxels[atom_grid].shape, features.shape)
                    raise
                truth_voxels[atom_grid] = truth_value
                voxel_map[atom_grid] = atom.get_parent().get_id()


        #assert len(list(data_voxels)) > 0, (self.pdb, self.chain, self.sdi, data_voxels, list(data_voxels), np.array(list(data_voxels)), skipped, nAtoms, skipped_inside)

        outputs = None

        try:
            if binding_site_residues is None and not autoencoder:
                outputs = [np.array(list(data_voxels)), np.array(list(data_voxels.values()))]
            else:
                data = np.array(list(data_voxels.values())) #Always in same order as put in
                if autoencoder:
                    truth = data
                else:
                    truth = np.array([truth_voxels[grid] for grid in data_voxels])
                outputs = [np.array(list(data_voxels)), data, truth]
        except Exception as e:
            print(e)
            raise

        outputs.append(np.array(list(voxel_map.values())) if return_voxel_map else None)
        return outputs

    def map_residues_to_voxel_space(self, binding_site_residues=None, include_full_protein=False, non_geom_features=True, only_aa=False, use_deepsite_features=False, undersample=False):
        if binding_site_residues is not None:
            if not include_full_protein:
                residues = binding_site_residues
                binding_site_residues = [r.get_id()[1] for r in residues]
            else:
                residues = self.structure.get_residues()
                binding_site_residues = [r.get_id()[1] for r in binding_site_residues]

                if undersample:
                    non_binding_site_residues = [r.get_id()[1] for r in self.structure.get_residues() if r not in binding_site_residues]
                    try:
                        non_binding_site_residues = np.random.choice(non_binding_site_residues, len(binding_site_residues))
                    except ValueError as e:
                        print(e)
                        #Might give over balance
                        non_binding_site_residues = []
        else:
            residues = self.structure.get_residues()
            binding_site_residues = []

        nFeatures = Structure.number_of_features(
            only_aa=only_aa,
            non_geom_features=non_geom_features,
            course_grained=True,
            use_deepsite_features=use_deepsite_features)

        data_voxels = defaultdict(lambda: np.zeros(nFeatures))
        truth_voxels = {}

        residues = list(residues)

        for residue in residues:
            #assert not residue.get_id()[1] in binding_site_residues
            truth = residue.get_id()[1] in binding_site_residues
            if not truth and undersample and residue.get_id()[1] not in non_binding_site_residues:
                continue

            truth = np.array([int(truth)])

            try:
                features = self.get_features_for_residue(residue, only_aa=only_aa, non_geom_features=non_geom_features, use_deepsite_features=use_deepsite_features)
            except Exception as e:
                print(e)
                raise
            for residue_grid in self.get_grid_coords_for_residue_by_kdtree(residue):
                residue_grid = tuple(residue_grid.tolist())
                try:
                    data_voxels[residue_grid] = np.maximum(features, data_voxels[residue_grid])
                except ValueError:
                    print(nFeatures, data_voxels[residue_grid].shape, features.shape)
                    raise
                truth_voxels[residue_grid] = truth

        if binding_site_residues is None:
            return np.array(list(data_voxels)), np.array(list(data_voxels.values()))
        else:
            truth = np.array([truth_voxels[grid] for grid in list(data_voxels.keys())])
            return np.array(list(data_voxels)), np.array(list(data_voxels.values())), truth

    def voxel_set_insection_and_difference(self, atom1, atom2):
        A = self.atom_spheres[atom1.get_serial_number()]
        B = self.atom_spheres[atom2.get_serial_number()]

        nrows, ncols = A.shape
        dtype={'names':['f{}'.format(i) for i in range(ncols)],
               'formats':ncols * [A.dtype]}

        intersection = np.intersect1d(A.view(dtype), B.view(dtype))
        intersection = intersection.view(A.dtype).reshape(-1, ncols)

        onlyA = np.setdiff1d(A.view(dtype), B.view(dtype))
        onlyA = onlyA.view(A.dtype).reshape(-1, ncols)

        onlyB = np.setdiff1d(B.view(dtype), A.view(dtype))
        onlyB = onlyA.view(A.dtype).reshape(-1, ncols)

        return intersection, onlyA, onlyB

    def get_features_for_atom(self, atom, only_aa=False, only_atom=False,
      non_geom_features=False, use_deepsite_features=False, warn_if_buried=False):
        """Calculate FEATUREs"""
#         from molmimic.parsers.Consurf import run_consurf
#         if not hasattr(self, "_consurf"):
#             self._consurf = run_consurf(self, self.pdb, self.chain)
#             print(self._consurf.keys())
#             assert 0, self._consurf.keys()

        # from molmimic.parsers.eppic import run_eppic
        # if not hasattr(self, "_eppic"):
        #     self._eppic = run_eppic(self.pdb, self.chain)

#         if not hasattr(self, "_infocontent"):
#             from Bio.Align import AlignInfo
#             from Bio.Align import MultipleSeqAlignment
#             self._align = MultipleSeqAlignment("~/SageMaker/cdd/fasta/cd00096.FASTA")
#             self._infocontent = AlignInfo(self._align).information_content()

        if isinstance(atom, PDB.Atom.DisorderedAtom):
            #All altlocs have been removed so onlt one remains
            atom = atom.disordered_get_list()[0]

        try:
            features = self.atom_features.loc[atom.serial_number]
            is_buried = bool(features["atom_is_buried"])


#             from Bio.SubsMat import MatrixInfo as matlist
#             matrix = matlist.blosum62
#             next(pairwise2.align.globaldx("KEVLA", "EVL", matrix))

            # try:
            #     con = np.array([self._eppic[atom.get_parent().get_id()]>0.6]).astype(float)
            # except Exception as e:
            #     assert 0, (atom.get_parent().get_id(), self._eppic.keys(), e)
            #     raise

            if only_aa and use_deepsite_features:
                feats = features[
                    atom_feature_names["get_residue"] + \
                    atom_feature_names["get_deepsite_features"] + \
                    atom_feature_names["get_charge_and_electrostatics"][1:3] +\
                    atom_feature_names["get_evolutionary_conservation_score"][-1:]]

                if warn_if_buried:
                    return feats, is_buried
                else:
                    return feats

            if use_deepsite_features:
                feats = features[
                    atom_feature_names["get_deepsite_features"] + \
                    atom_feature_names["get_charge_and_electrostatics"][1:3] +\
                    atom_feature_names["get_evolutionary_conservation_score"][-1:]]
                if warn_if_buried:
                    return feats, is_buried
                else:
                    return feats

            if only_atom:
                feats = features[atom_feature_names["get_atom_type"]]
                if warn_if_buried:
                    return feats, is_buried
                else:
                    return feats

            elif only_aa:
                feats = features[atom_feature_names["get_residue"]]
                if warn_if_buried:
                    return feats, is_buried
                else:
                    return feats
            elif non_geom_features:
                feats = features[
                    atom_feature_names["get_element_type"] + \
<<<<<<< HEAD
                    atom_feature_names["get_charge_and_electrostatics"] + \
                    atom_feature_names["get_hydrophobicity"] + \
                    [float(is_buried)] ]
=======
                    atom_feature_names["get_charge_and_electrostatics"] +\
                    atom_feature_names["get_hydrophobicity"] +\
                    [float(is_buried)]]
>>>>>>> 9cea636d
                if warn_if_buried:
                    return feats, is_buried
                else:
                    return feats
            elif self.use_features is not None:
                feats = features[self.use_feats]
                if warn_if_buried:
                    return feats, is_buried
                else:
                    return feats
            else:
                print("ALL FEATS")
                if warn_if_buried:
                    return features, is_buried
                else:
                    return features
        except ValueError as e:
            # print e
            # pass
            raise

    def get_features_for_residue(self, residue, only_aa=False, non_geom_features=False,
      use_deepsite_features=False):
        """Calculate FEATUREs"""
        try:
            features = self.residue_features[residue.get_id()[1]-1]
            if non_geom_features:
                return np.concatenate((
                    features[15:36],
                    features[0:4],
                    features[8:12],
                    ))
            elif only_aa:
                return features[15:36]
            else:
                return features
        except ValueError:
            pass

    def get_grid_coords_for_atom_by_kdtree(self, atom, k=4):
        dist = self.get_vdw(atom)[0]
        neighbors = self.voxel_tree.query_ball_point(atom.coord, r=dist)
        for idx in neighbors:
            yield self.voxel_tree.data[idx]

    def get_grid_coords_for_residue_by_kdtree(self, residue):
        dist = vdw_aa_radii.get(residue.get_resname(), 3.2)
        center = np.mean([a.get_coord() for a in residue], axis=0)
        neighbors = self.voxel_tree.query_ball_point(center, r=dist)
        return [self.voxel_tree.data[idx] for idx in neighbors]

    def rotate(self, rvs=None, num=1):
        for r, M in super().rotate(rvs=rvs, num=num):
            self.set_voxel_size(self.voxel_size)
            yield r, M

    def set_voxel_size(self, voxel_size=None):
        self.voxel_size = voxel_size or 1.0

        coords = self.get_coords()
        min_coord = np.floor(np.min(coords, axis=0))-5
        max_coord = np.ceil(np.max(coords, axis=0))+5
        extent_x = np.arange(min_coord[0], max_coord[0], self.voxel_size)
        extent_y = np.arange(min_coord[1], max_coord[1], self.voxel_size)
        extent_z = np.arange(min_coord[2], max_coord[2], self.voxel_size)
        mx, my, mz = np.meshgrid(extent_x, extent_y, extent_z)
        self.voxel_tree = spatial.cKDTree(list(zip(mx.ravel(), my.ravel(), mz.ravel())))

    def convert_voxels(self, grid, radius=2.75, level="A"):
        """Convert grid points to atoms
        """
        if self.atom_tree is None:
            self.atom_tree = NeighborSearch(list(self.structure.get_atoms()))

        return self.atom_tree.search(grid, radius, level=level)

def voxels_to_unknown_structure(coords, data, bucket_size=10):
    from Bio.PDB.kdtrees import KDTree
    assert bucket_size > 1
    assert self.coords.shape[1] == 3
    kdt = KDTree(coords, bucket_size)
    neighbors_max = kdt.neighbor_search(1.55) #2.75
    neighbors_min = kdt.neighbor_search(1.53) #1.3
    
    neighbors_min = [sorted((n1.index1, n2.index2)) for n in neighbors_min]
    
    neighbor_atoms = defaultdict(list)
    
    for neighbor in neighbors_max:
        i1 = neighbor.index1
        i2 = neighbor.index2
        
        if sorted((i1, i2)) in neighbors_min:
            continue
        
        voxel1 = data[i1]
        voxel2 = data[i2]
        
        atom1_isC = voxel1["hydrophic"] and not voxel1["aromatic"]
        atom2_isC = voxel2["hydrophic"] and not voxel2["aromatic"]
        
        if atom1_isC and atom2_isC:
            #Could a CA, CB, or CG?
            pass
        
        if atomtype_1 == "C" and atomtype_2 == "C":
            pass

    #Refold using rosetta CA-CA??

def voxels_to_structure_from_starting_structure(coords, data, starting_structure, starting_data, features=None, diff=True, prefix=None, work_dir=None):
    reconstructed_features = []
    for atom in starting_structure.get_atoms():
        atom = self._remove_altloc(atom)
        
        atom_orig_feats = []
        atom_reconstructed_feats = []
        for atom_grid in self.get_grid_coords_for_atom_by_kdtree(atom):
            idx = starting_data.index(atom_grid)
            atom_orig_feats.append(starting_data[idx])
            atom_reconstructed_feats.append(coords[atom_grid])
        
        atom_orig_feats = np.avarage(np.concatenate(atom_orig_feats))
        atom_reconstructed_feats = np.avarage(np.concatenate(atom_reconstructed_feats))
        
        reconstructed_features_ = atom_reconstructed_feats-atom_orig_feats if diff else atom_reconstructed_feats
        reconstructed_features.append(reconstructed_features_)
    
    reconstructed_features = np.concatenate(reconstructed_features, axis=0)
    
    if features is None:
        features = range(starting_data.shape[1])
        
    if prefix is None:
        prefix = "reconstructed_{}".format(starting_structure.cathdomain)
        
    if work_dir is None:
        work_dir = os.getcwd()
        
    outfiles = []
    
    for i, feature in enumerate(features):
        starting_structure.update_bfactors(features[:, i])
        outfile = os.path.join(work_dir, "{}_{}.pdb".format(prefix, feature))
        starting_structure.write_pdb(outfile)
        outfiles.append(outfile)
        
    return outfiles    

if __name__ == "__main__":
  import sys
  assert len(sys.argv) > 1
  structure = Structure(sys.argv[1], panfs=False).extract_chain("A")
  num_atoms = sum(1 for a in structure.structure.get_atoms() if a.get_parent().get_id()[0] == " ")
  for atom in structure.get_atoms():
      print(atom.get_full_id(), atom.serial_number, "of", num_atoms, features, len(features))
      features = structure.get_features_for_atom(atom)<|MERGE_RESOLUTION|>--- conflicted
+++ resolved
@@ -361,15 +361,9 @@
             elif non_geom_features:
                 feats = features[
                     atom_feature_names["get_element_type"] + \
-<<<<<<< HEAD
-                    atom_feature_names["get_charge_and_electrostatics"] + \
-                    atom_feature_names["get_hydrophobicity"] + \
-                    [float(is_buried)] ]
-=======
                     atom_feature_names["get_charge_and_electrostatics"] +\
                     atom_feature_names["get_hydrophobicity"] +\
                     [float(is_buried)]]
->>>>>>> 9cea636d
                 if warn_if_buried:
                     return feats, is_buried
                 else:
@@ -453,28 +447,28 @@
     kdt = KDTree(coords, bucket_size)
     neighbors_max = kdt.neighbor_search(1.55) #2.75
     neighbors_min = kdt.neighbor_search(1.53) #1.3
-    
+
     neighbors_min = [sorted((n1.index1, n2.index2)) for n in neighbors_min]
-    
+
     neighbor_atoms = defaultdict(list)
-    
+
     for neighbor in neighbors_max:
         i1 = neighbor.index1
         i2 = neighbor.index2
-        
+
         if sorted((i1, i2)) in neighbors_min:
             continue
-        
+
         voxel1 = data[i1]
         voxel2 = data[i2]
-        
-        atom1_isC = voxel1["hydrophic"] and not voxel1["aromatic"]
-        atom2_isC = voxel2["hydrophic"] and not voxel2["aromatic"]
-        
+
+        atom1_isC = voxel1["hydrophobic"] and not voxel1["aromatic"]
+        atom2_isC = voxel2["hydrophobic"] and not voxel2["aromatic"]
+
         if atom1_isC and atom2_isC:
             #Could a CA, CB, or CG?
             pass
-        
+
         if atomtype_1 == "C" and atomtype_2 == "C":
             pass
 
@@ -484,40 +478,40 @@
     reconstructed_features = []
     for atom in starting_structure.get_atoms():
         atom = self._remove_altloc(atom)
-        
+
         atom_orig_feats = []
         atom_reconstructed_feats = []
         for atom_grid in self.get_grid_coords_for_atom_by_kdtree(atom):
             idx = starting_data.index(atom_grid)
             atom_orig_feats.append(starting_data[idx])
             atom_reconstructed_feats.append(coords[atom_grid])
-        
+
         atom_orig_feats = np.avarage(np.concatenate(atom_orig_feats))
         atom_reconstructed_feats = np.avarage(np.concatenate(atom_reconstructed_feats))
-        
+
         reconstructed_features_ = atom_reconstructed_feats-atom_orig_feats if diff else atom_reconstructed_feats
         reconstructed_features.append(reconstructed_features_)
-    
+
     reconstructed_features = np.concatenate(reconstructed_features, axis=0)
-    
+
     if features is None:
         features = range(starting_data.shape[1])
-        
+
     if prefix is None:
         prefix = "reconstructed_{}".format(starting_structure.cathdomain)
-        
+
     if work_dir is None:
         work_dir = os.getcwd()
-        
+
     outfiles = []
-    
+
     for i, feature in enumerate(features):
         starting_structure.update_bfactors(features[:, i])
         outfile = os.path.join(work_dir, "{}_{}.pdb".format(prefix, feature))
         starting_structure.write_pdb(outfile)
         outfiles.append(outfile)
-        
-    return outfiles    
+
+    return outfiles
 
 if __name__ == "__main__":
   import sys
