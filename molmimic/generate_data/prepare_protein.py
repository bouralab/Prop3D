import os, sys
import subprocess
import shutil
import gzip
import glob
import re
import time
import itertools as it
from collections import defaultdict
from multiprocessing.pool import ThreadPool

import pandas as pd
import dask
import dask.dataframe as dd
from joblib import Parallel, delayed

from Bio import SeqIO

from toil.job import JobFunctionWrappingJob

from molmimic.parsers.Electrostatics import run_pdb2pqr
from molmimic.parsers.SCWRL import run_scwrl
from molmimic.parsers.CNS import Minimize
from molmimic.parsers.mmtf_spark import PdbToMmtfFull
from molmimic.generate_data.iostore import IOStore
from molmimic.generate_data.job_utils import cleanup_ids, map_job_rv, map_job
from molmimic.generate_data.util import data_path_prefix, get_structures_path, \
    get_features_path, get_first_chain, get_all_chains, number_of_lines, \
    iter_unique_superfams, SubprocessChain, get_jobstore_name

#Auto-scaling on AWS with toil has trouble finding modules? Heres the workaround
PDB_TOOLS = os.path.join(os.path.dirname(os.path.dirname(__file__)), "pdb_tools")

def setup_dask(num_workers):
    dask.config.set(scheduler='multiprocessing')
    dask.config.set(pool=ThreadPool(num_workers))

def extract_domain(pdb_file, pdb, chain, sdi, rslices, domNo, sfam_id, rename_chain=None, striphet=True, work_dir=None):
    """Extract a domain from a protein structure and cleans the output to make
    it in standard PDB format. No information in changed or added

    Prepare a protein structure for use in molmimic. This will
    0) Unzip if gzipped
    1) Cleanup PDB file and add TER lines in between gaps
    2) Remove HETATMS
    3) Split Chains into separate files
    4) Each chain is then protonated and minimized. See 'run_single_chain'
    for more info

    Parameters
    ----------
    pdb_file : str
        Path to PDB file
    chain : str or None
        Chain ID to split out, protonate, and mininize. If None (default),
        all chains will be split out, protonated, and mininized.

    Returns
    -------
    If no chain was specified a list of all chains is returned with the
    path to the prepared file, the pdb code, and chain. If a chain is
    specified, 3 values are returned: the path to the prepared file,
    the pdb code, and chain. See 'run_single_chain' for info.
    """
    if not os.path.isfile(pdb_file):
        raise RuntimeError("Invalid PDB File, cannot find {}".format(pdb_file))

    if work_dir is None:
        work_dir = os.getcwd()

    domain_file = os.path.join(work_dir, "{}_{}_sdi{}_d{}.pdb.extracted".format(
        pdb, chain, int(sdi), domNo))

    open_fn = gzip.open if pdb_file.endswith(".gz") else open

    if pdb_file.endswith(".gz"):
        input = domain_file+".full"
        with gzip.open(pdb_file, 'rt') as zipf, open(input, "w") as pdb:
            pdb.write(zipf.read())
    else:
        input = pdb_file

    commands = [
        [sys.executable, os.path.join(PDB_TOOLS, "pdb_selmodel.py"), "-1", input],
        [sys.executable, os.path.join(PDB_TOOLS, "pdb_selchain.py"), "-{}".format(chain)],
        [sys.executable, os.path.join(PDB_TOOLS, "pdb_delocc.py")],
        [sys.executable, os.path.join(PDB_TOOLS, "pdb_rslice.py")]+rslices,
        [sys.executable, os.path.join(PDB_TOOLS, "pdb_striphet.py")],
        [sys.executable, os.path.join(PDB_TOOLS, "pdb_tidy.py")]
    ]

    if rename_chain is not None:
        commands.append([sys.executable, os.path.join(PDB_TOOLS, "pdb_chain.py"),
            "-{}".format("1" if isinstance(rename_chain, bool) and rename_chain else rename_chain)])

    with open(domain_file, "w") as output:
        SubprocessChain(commands, output)

    with open(domain_file) as f:
        if f.read() == "":
            raise RuntimeError("Error processing PDB: {}".format(domain_file))

    if pdb_file.endswith(".gz"):
        os.remove(domain_file+".full")

    return domain_file

def prepare_domain(pdb_file, chain, work_dir=None, pdb=None, domainNum=None, sdi=None, sfam_id=None, job=None, cleanup=True):
    """Prepare a single domain for use in molmimic. This method modifies a PDB
    file by adding hydrogens with PDB2PQR (ff=parse, ph=propka) and minimizing
    using rosetta (lbfgs_armijo_nonmonotone with tolerance 0.001). Finally,
    the domain PDB file is cleaned so that can be parsed by simple PDB parsers.

    Method called during 'run_protein'

    Note: AssertError raised if pdb_file is gzipped or contains 2+ chains

    Parameters
    ----------
    pdb_file : str
        Path to PDB file of chain to prepare. Must not be gzipped or contain
        more than one chain.

    Returns
    -------
    cleaned_minimized_file : str
        Path to prepared PDB file
    pdb : str
        PDB ID
    chain : str
        Chain ID
    domain : 2-tuple
        Structural domain ID and domain Number.
    """
    if not os.path.isfile(pdb_file):
        raise RuntimeError("Invalid PDB File, cannot find {}".format(pdb_file))

    if pdb_file.endswith(".gz"):
        raise RuntimeError("Cannot be a gzip archive, try 'run_protein' instead")

    if work_dir is None:
        work_dir = os.getcwd()

    ##FIME: Not sure why this none..
    num_chains = len(get_all_chains(pdb_file))
    if not len(get_all_chains(pdb_file)) == 1:
        raise RuntimeError("Must contain only one chain. There {} chains {}".format(num_chains, pdb_file))

    pdb_path = os.path.dirname(pdb_file)
    prefix = pdb_file.split(".", 1)[0]

    #Add hydrogens and/or correct sidechains
    scwrl_file = None
    propka_file = prefix+".propka"
    pdb2pqr_parameters = ["--chain"] #["--ph-calc-method=propka", "--chain", "--drop-water"]

    try:
        pqr_file = run_pdb2pqr(pdb_file, whitespace=False, ff="parse", parameters=pdb2pqr_parameters, work_dir=work_dir, job=job)
    except (SystemExit, KeyboardInterrupt):
        raise
<<<<<<< HEAD
    except Exception as e1:
=======
    except Exception as e:
        print "PDB2PQR failed: {}".format(e)
>>>>>>> 0131d76b
        #Might have failed to missing too many heavy atoms
        #Try again, but first add correct side chains
        try:
            scwrl_file = run_scwrl(pdb_file, work_dir=work_dir, job=job)
            pqr_file = run_pdb2pqr(scwrl_file, whitespace=False, ff="parse", parameters=pdb2pqr_parameters, work_dir=work_dir, job=job)
        except (SystemExit, KeyboardInterrupt):
            raise
        except Exception as e2:
            #It really failed, skip it and warn
            raise
            raise RuntimeError("Unable to protonate {} using pdb2pqr. Please check pdb2pqr error logs. \
    Most likeley reason for failing is that the structure is missing too many heavy atoms. {} or {}".format(pdb_file, e1, e2))

    try:
        with open(pqr_file) as f:
            pass
    except IOError:
        raise RuntimeError("Unable to protonate {} using pdb2pqr. Please check pdb2pqr error logs.  \
Most likeley reason for failing is that the structure is missing too many heavy atoms.".format(pdb_file))

    #Minimize useing CNS
    minimized_file = Minimize(pqr_file, work_dir=work_dir, job=job)

    commands = [
        [sys.executable, os.path.join(PDB_TOOLS, "pdb_stripheader.py"), minimized_file],
        [sys.executable, os.path.join(PDB_TOOLS, "pdb_chain.py"), "-{}".format(chain)],
        [sys.executable, os.path.join(PDB_TOOLS, "pdb_tidy.py")]
    ]

    cleaned_file = prefix+".pdb"
    with open(cleaned_file, "w") as cleaned:
        SubprocessChain(commands, cleaned)

    attempts = 0
    while number_of_lines(cleaned_file) == 0:
    	if attempts >= 10:
    		raise RuntimeError("Invalid PDB file")
        time.sleep(0.2)
        attempts += 1

    if cleanup:
        for f in [pqr_file, scwrl_file, minimized_file]:
            if os.path.isfile(f):
                try:
                    os.remove(f)
                except OSError:
                    pass

    return cleaned_file

def process_domain(job, sdi, pdbFileStoreID, preemptable=True):
    work_dir = job.fileStore.getLocalTempDir()
    pdb_info_file = copy_pdb_h5(job, pdbFileStoreID)
    all_sdoms = pd.read_hdf(unicode(pdb_info_file), "merged") #, where="sdi == {}".format(sdi))

    sdom = all_sdoms[all_sdoms["sdi"]==float(sdi)]
    if sdom.shape[0] == 0:
        job.log("SDI {} does not exist".format(sdi))
        return

    sfam_id = sdom.iloc[0].sfam_id
    pdb = sdom.iloc[0].pdbId
    chain = sdom.iloc[0].chnLett
    domNo = sdom.iloc[0].domNo

    prefix = job.fileStore.jobStore.config.jobStore.rsplit(":", 1)[0]
    in_store = IOStore.get("{}:molmimic-pdb".format(prefix))
    out_store = IOStore.get("{}:molmimic-full-structures".format(prefix))

    pdb_path = os.path.join("by_superfamily", str(sfam_id), pdb[1:3].upper())
    domain_file = os.path.join(pdb_path, "{}_{}_sdi{}_d{}.pdb".format(pdb, chain, sdi, domNo))

    pdb_file_base = os.path.join(pdb[1:3].lower(), "pdb{}.ent.gz".format(pdb.lower()))
    pdb_file = os.path.join(work_dir, "pdb{}.ent.gz".format(pdb.lower()))

    job.log("RUNNING DOMAIN {} {} {} {} {}".format(pdb_file, pdb, chain, sdi, domNo))

    try:
        #Download PDB archive from JobStore

        job.log("AWS GET: {}; Save to: {}".format(pdb_file_base, pdb_file))
        in_store.read_input_file(pdb_file_base, pdb_file)
        assert os.path.isfile(pdb_file)

        #Multiple ranges for one sdi. Might be domain swaped?
        rslices = ["{}:{}".format(st, en) for st, en in sdom[["from", "to"]].drop_duplicates().itertuples(index=False)]

        #Extract domain; cleaned but atomic coordinates not added or changed
        domain_file = extract_domain(pdb_file, pdb, chain, sdi, rslices, domNo, sfam_id, work_dir=work_dir)
        job.log("Finished extracting domain: {}".format(domain_file))

        with open(domain_file) as f:
            pass

        domain_file_base = os.path.basename(domain_file)
        out_store.write_output_file(domain_file, os.path.join(str(int(sfam_id)), pdb[1:3].lower(), domain_file_base))

        try:
            prepared_file = prepare_domain(domain_file, chain, work_dir=work_dir, job=job)
            out_store.write_output_file(prepared_file, os.path.join(str(int(sfam_id)), pdb[1:3].lower(), os.path.basename(prepared_file)))
        except RuntimeError as e:
            job.log(str(e))
            raise
    except (KeyboardInterrupt, SystemExit):
        raise
    except Exception as e:
        job.log("Cannot process {}.{}.d{} ({}), error: {}".format(pdb, chain, domNo, sdi, e))
        raise

    for f in (pdb_file, domain_file, prepared_file):
        if os.path.isfile(f):
            try:
                os.remove(f)
            except OSError:
                pass

    return domain_file_base, sfam_id

def cluster(job, sfam_id, jobStoreIDs, pdbFileStoreID, id=0.90, preemptable=True):
    work_dir = job.fileStore.getLocalTempDir()
    prefix = job.fileStore.jobStore.config.jobStore.rsplit(":", 1)[0]
    out_store = IOStore.get("{}:molmimic-clustered-structures".format(prefix))

    sdoms_file = copy_pdb_h5(job, pdbFileStoreID)

    sdoms = pd.read_hdf(unicode(sdoms_file), "merged")
    sdoms = sdoms[sdoms["sfam_id"]==sfam_id]
    sdoms = sdoms[["pdbId", "chnLett", "sdi", "domNo"]].drop_duplicates().dropna()

    #Save all domains to fasta
    domain_fasta = os.path.join(work_dir, "{}.fasta".format(int(sfam_id)))
    domain_ids = {}
    with open(domain_fasta, "w") as fasta:
        for jobStoreID, pdb_fname, _ in jobStoreIDs:
            with job.fileStore.readGlobalFileStream(jobStoreID) as f:
                try:
                    seq = subprocess.check_output([sys.executable, os.path.join(PDB_TOOLS,
                        "pdb_toseq.py")], stdin=f)
                    fasta.write(">{}\n{}\n".format(pdb_fname, "\n".join(seq.splitlines()[1:])))
                    domain_ids[pdb_fname] = jobStoreID
                except (KeyboardInterrupt, SystemExit):
                    raise
                except Exception as e:
                    job.log("Error getting fasta for : {} {}".format(sfam_id, fname))
                    pass

    # d_sdoms = dd.from_pandas(sdoms, npartitions=cores)
    # d_sdoms.apply(lambda row: subprocess.call([sys.executable,
    #     os.path.join(PDB_TOOLS, "pdb_toseq.py"), f])
    #
    # process_domain(job, dataset_name, row.sdi) \
    #     if not os.path.isfile(os.path.join(
    #         PDB_PATH, dataset_name, "by_superfamily", str(sfam_id),
    #         row.pdbId[1:3].upper(), "{}_{}_sdi{}_d{}.pdb".format(
    #             row.pdbId, row.chnLett, row.sdi, row.domNo
    #         )
    #     )) else None, axis=1).compute()


    #Save all domains to fasta
    # domain_fasta = os.path.join(pdb_path, "{}.fasta".format(int(sfam_id)))
    # with open(domain_fasta, "w") as fasta:
    #     for f in glob.glob(os.path.join(pdb_path, "*", "*.pdb")):
    #         subprocess.call([sys.executable, os.path.join(PDB_TOOLS, "pdb_toseq.py"),
    #             f], stdout=fasta, stderr=subprocess.PIPE)

    #Order domains by resolution so the ones with the highest resolutions are centroids
    resolutions = pd.read_hdf(unicode(sdoms_file), "resolu")

    try:
        pdbs, ids, sequences = zip(*[(s.id.split("_", 1)[0].upper(), s.id, str(s.seq)) \
            for s in SeqIO.parse(domain_fasta, "fasta")])
    except ValueError:
        job.log("Unable to cluster {}. No PDBs passed the protonation/minization steps.".format(sfam_id))
        return

    domains = pd.DataFrame({"pdbId":pdbs, "domainId":ids, "sequence":sequences})
    domains = pd.merge(domains, resolutions, how="left", on="pdbId")
    xray = domains[domains["resolution"] >= 0.].sort_values("resolution")
    nmr = domains[domains["resolution"] < 0.]

    with open(domain_fasta, "w") as f:
        for row in it.chain(xray.itertuples(index=False), nmr.itertuples(index=False)):
            print >> f, ">{} [resolution={}]\n{}".format(row.domainId, row.resolution, row.sequence)

    sfam_key = "{0}/{0}.fasta".format(int(sfam_id))
    out_store.write_output_file(domain_fasta, sfam_key)

    clusters_file, uclust_file = run_usearch(["-cluster_fast",
        "{i}"+domain_fasta, "-id", str(id),
        "-centroids", "{{out}}{}_clusters.uc".format(int(sfam_id)),
        "-uc", "{{o}}{}_clusters.uc".format(int(sfam_id))])

    #Convert uclust to h5
    uclust = pd.read_table(unicode(uclust_file), comment="#", header=None, names=[
        "record_type",
        "cluster",
        "length",
        "pctId",
        "strand",
        "unk1",
        "unk2",
        "alignment",
        "label_query",
        "label_target"
    ])
    del uclust["unk1"]
    del uclust["unk2"]
    hdf_base = "{}_clusters.h5".format(int(sfam_id))
    hdf_file = os.path.join(work_dir, hdf_base)
    uclust.to_hdf(unicode(hdf_file), "table", complevel=9, complib="bzip2")
    out_store.write_output_file(hdf_file, "{}/{}".format(int(sfam_id), hdf_base))
    os.remove(uclust_file)

    #Upload clustered pdbs
    clustered_pdbs = []
    for seq in SeqIO.parse(clusters_file, "fasta"):
        pdb_base = seq.id
        jobStoreID = domain_ids[pdb_base]
        pdb_key = "{}/{}/{}".format(int(sfam_id), pdb_base[1:3], pdb_base)
        pdb_file = job.fileStore.readGlobalFile(jobStoreID)
        out_store.write_output_file(pdb_file, pdb_key)
        os.remove(pdb_file)
        clustered_pdbs.append((jobStoreID, pdb_base, sfam_id))

        #Remove jobStoreID for list so the actual file won't be removed
        del jobStoreIDs[jobStoreID.index(jobStoreID)]

    #Delete all reduant pdb files
    cleanup_ids(jobStoreIDs)

    return clustered_pdbs

def convert_pdb_to_mmtf(job, sfam_id, jobStoreIDs=None, clustered=True, preemptable=True):
    raise NotImplementedError()

    work_dir = job.fileStore.getLocalTempDir()
    prefix = job.fileStore.jobStore.config.jobStore.rsplit(":", 1)[0]
    clustered = "clustered" if clustered else "full"

    pdb_path = os.path.join(work_dir, "pdb")
    if not os.path.isdir(pdb_path):
        os.makedirs(pdb_path)

    #Download all with same sfam
    if jobStoreIDs is None:
        in_store = IOStore.get("{}:molmimic-{}-structures".format(prefix), clustered)
        for f in in_store.list_input_directory(sfam_id):
            if f.endswith(".pdb"):
                in_store.read_input_file(f, os.path.join(work_dir, f))
    else:
        for jobStoreID in jobStoreIDs:
            job.fileStore.readGlobalFile(fileStoreID, userPath=pdb_path)

    PdbToMmtfFull(pdb_path, mmtf_path, work_dir=work_dir, job=job)

    out_store = IOStore.get("{}:molmimic-{}-mmtf".format(prefix, clustered))
    out_store.write_output_directory(mmtf_path, sfam_id)

def create_data_loader(job, sfam_id, preemptable=True):
    """Create H5 for Molmimic3dCNN to read

    Note: move this somewhere else
    """
    work_dir = job.fileStore.getLocalTempDir()
    prefix = job.fileStore.jobStore.config.jobStore.rsplit(":", 1)[0]

    pdb_path = os.path.join(work_dir, "pdb")
    if not os.path.isdir(pdb_path):
        os.makedirs(pdb_path)

    id_format = re.compile("^([A-Z0-9]{4})_([A-Za-z0-9]+)_sdi([0-9]+)_d([0-9]+)$")

    #Get all with keys same sfam, but do not download

    in_store = IOStore.get("{}:molmimic-clustered-structures".format(prefix))
    keys = [id_format.match(f).groups() for f in in_store.list_input_directory(sfam_id) \
        if f.endswith(".pdb") and id_format.match(f)]

    pdb_path = os.path.join(PDB_PATH, dataset_name, "by_superfamily", str(int(sfam_id)))
    clusters_file = os.path.join(pdb_path, "{}_nr.fasta".format(int(sfam_id)))


    try:
        pdb, chain, sdi, domain = zip(*[id_format.match(seq.id[:-2]).groups() \
            for s in SeqIO.parse(clusters_file, "fasta")])
    except ValueError:
        job.log("Unable to create data loading file for {}.".format(sfam_id))
        return

    domains = pd.DataFrame({"pdb":pdb, "chain":chain, "domNo":domain, "sdi":sdi})

    data_loader = os.path.join(pdb_path, "{}.h5".format(int(sfam_id)))
    domains.to_hdf(unicode(data_loader), "table", complevel=9, complib="bzip2")

def copy_pdb_h5(job, path_or_pdbFileStoreID):
    if os.path.isfile(path_or_pdbFileStoreID):
        return path_or_pdbFileStoreID
    else:
        work_dir = job.fileStore.getLocalTempDir()
        sdoms_file = os.path.join(work_dir, "PDB.h5")

        with job.fileStore.readGlobalFileStream(path_or_pdbFileStoreID) as fs_sdoms, open(sdoms_file, "w") as f_sdoms:
            for line in fs_sdoms:
                f_sdoms.write(line)

        return sdoms_file

def process_sfam(job, sfam_id, pdbFileStoreID, cores=1, preemptable=False):
    work_dir = job.fileStore.getLocalTempDir()
    prefix = job.fileStore.jobStore.config.jobStore.rsplit(":", 1)[0]
    in_store = IOStore.get("{}:molmimic-full-structures".format(prefix))

    sdoms_file = copy_pdb_h5(job, pdbFileStoreID)

    sdoms = pd.read_hdf(unicode(sdoms_file), "merged") #, where="sfam_id == {}".format(sfam_id))
    skip_file = os.path.join(os.path.dirname(os.path.abspath(__file__)), "keep.csv")
    if os.path.isfile(skip_file):
        skip = pd.read_csv(skip_file)
        sdoms = sdoms[sdoms["sdi"].isin(skip["sdi"])]

    sdoms = sdoms[sdoms["sfam_id"]==sfam_id]["sdi"].drop_duplicates().dropna()
    sdoms = sdoms[:1]

    if cores >= 20:
        #Only makes sense for slurm or other bare-matal clsuters
        setup_dask(cores)
        d_sdoms = dd.from_pandas(sdoms, npartitions=cores)
        processed_domains = d_sdoms.apply(lambda row: process_domain(job, row.sdi,
            sdoms_file), axis=1).compute()
    else:
        processed_domains = job.addChildJobFn(map_job_rv, process_domain, sdoms,
            pdbFileStoreID, preemptable=True).rv()

    return processed_domains

def post_process_sfam(job, sfam_id, jobStoreIDs):
    cluster(job, sfam_id, jobStoreIDs)

    if False:
        convert_pdb_to_mmtf(job, sfam_id, jobStoreIDs)
        create_data_loader(job, sfam_id, jobStoreIDs)

def start_toil(job, name="prep_protein"):
    """Start the workflow to process PDB files"""
    work_dir = job.fileStore.getLocalTempDir()
    prefix = job.fileStore.jobStore.config.jobStore.rsplit(":", 1)[0]
    in_store = IOStore.get("{}:molmimic-ibis".format(prefix))

    #Download PDB info
    sdoms_file = os.path.join(work_dir, "PDB.h5")
    in_store.read_input_file("PDB.h5", sdoms_file)

    #Add pdb info into local job store
    pdbFileStoreID = job.fileStore.writeGlobalFile(sdoms_file)

    #Get all unique superfamilies
    sdoms = pd.read_hdf(unicode(sdoms_file), "merged")

    skip_file = os.path.join(os.path.dirname(os.path.abspath(__file__)), "keep.csv")
    if os.path.isfile(skip_file):
        skip = pd.read_csv(skip_file)
        sdoms = sdoms[sdoms["sdi"].isin(skip["sdi"])]
        job.log("SKIPPING {} sdis; RUNIING {} sdis".format(skip.shape[0], sdoms.shape[0]))

    sfams = sdoms["sfam_id"].drop_duplicates().dropna()
    sfams = sfams[:1]

    max_cores = job.fileStore.jobStore.config.maxCores if \
        job.fileStore.jobStore.config.maxCores > 2 else \
        job.fileStore.jobStore.config.defaultCores

    #Add jobs for each sdi
    job.addChildJobFn(map_job, process_sfam, sfams, pdbFileStoreID,
        cores=max_cores)

    #Add jobs for to post process each sfam
    #job.addFollowOnJobFn(map_job, post_process_sfam, sfams, pdbFileStoreID,
    #    cores=max_cores)

    del sdoms
    os.remove(sdoms_file)

if __name__ == "__main__":
    from toil.common import Toil
    from toil.job import Job

    parser = Job.Runner.getDefaultArgumentParser()
    options = parser.parse_args()
    options.logLevel = "DEBUG"
    options.clean = "never"

    job = Job.wrapJobFn(start_toil)
    with Toil(options) as toil:
        toil.start(job)<|MERGE_RESOLUTION|>--- conflicted
+++ resolved
@@ -158,12 +158,8 @@
         pqr_file = run_pdb2pqr(pdb_file, whitespace=False, ff="parse", parameters=pdb2pqr_parameters, work_dir=work_dir, job=job)
     except (SystemExit, KeyboardInterrupt):
         raise
-<<<<<<< HEAD
     except Exception as e1:
-=======
-    except Exception as e:
-        print "PDB2PQR failed: {}".format(e)
->>>>>>> 0131d76b
+        print "PDB2PQR failed: {}".format(e1)
         #Might have failed to missing too many heavy atoms
         #Try again, but first add correct side chains
         try:
