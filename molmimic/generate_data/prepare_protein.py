--- conflicted
+++ resolved
@@ -520,15 +520,10 @@
     skip_file = os.path.join(os.path.dirname(os.path.abspath(__file__)), "keep.csv")
     if os.path.isfile(skip_file):
         skip = pd.read_csv(skip_file)
-<<<<<<< HEAD
-        sdoms = sdoms[sdoms["sdi"].isin(skip["sdi"])]
-=======
-        sdoms = sdoms[~sdoms["sdi"].isin(skip["sdi"])]
-        job.log("SKIPPING {} sdis; RUNIING {} sdis".format(skip.shape[0], sdoms.shape[0]))
->>>>>>> 93288e09
+        sdoms = sdoms[sdoms["sdi"].isin(skip["sdi"])]job.log("SKIPPING {} sdis; RUNIING {} sdis".format(skip.shape[0], sdoms.shape[0]))
 
     sfams = sdoms["sfam_id"].drop_duplicates().dropna()
-    
+
     max_cores = job.fileStore.jobStore.config.maxCores if \
         job.fileStore.jobStore.config.maxCores > 2 else \
         job.fileStore.jobStore.config.defaultCores
